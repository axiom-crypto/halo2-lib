--- conflicted
+++ resolved
@@ -4,11 +4,7 @@
   push:
     branches: ["main"]
   pull_request:
-<<<<<<< HEAD
-    branches: ["main", "develop", "community-edition"]
-=======
     branches: ["main", "develop", "community-edition", "release-*"]
->>>>>>> d80d4f79
 
 env:
   CARGO_TERM_COLOR: always
@@ -44,10 +40,8 @@
         working-directory: "hashes/zkevm"
         run: |
           cargo test packed_multi_keccak_prover::k_14
-<<<<<<< HEAD
-=======
+          cargo test bit_sha256_prover::k_10
           cargo t test_vanilla_keccak_kat_vectors
->>>>>>> d80d4f79
 
   lint:
     name: Lint
@@ -70,9 +64,6 @@
         run: cargo fmt --all -- --check
 
       - name: Run clippy
-<<<<<<< HEAD
-        run: cargo clippy --all -- -D warnings
-=======
         run: cargo clippy --all --all-targets -- -D warnings
 
       - name: Generate Cargo.lock
@@ -81,5 +72,4 @@
       - name: Run cargo audit
         uses: actions-rs/audit-check@v1
         with:
-          token: ${{ secrets.GITHUB_TOKEN }}
->>>>>>> d80d4f79
+          token: ${{ secrets.GITHUB_TOKEN }}