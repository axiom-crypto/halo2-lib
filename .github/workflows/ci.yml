name: Tests

on:
  push:
<<<<<<< HEAD
    branches: ["main", "community-edition"]
  pull_request:
    branches: ["main", "community-edition"]
=======
    branches: ["main"]
  pull_request:
    branches: ["main", "develop", "community-edition"]
>>>>>>> 0827aae5

env:
  CARGO_TERM_COLOR: always

jobs:
  build:
<<<<<<< HEAD
    runs-on: ubuntu-latest-m
=======
    runs-on: ubuntu-latest-64core-256ram
>>>>>>> 0827aae5

    steps:
      - uses: actions/checkout@v3
      - name: Build
        run: cargo build --verbose
      - name: Run halo2-base tests
<<<<<<< HEAD
        working-directory: 'halo2-base'
        run: |
          cargo test -- --test-threads=1
      - name: Run poseidon tests
        working-directory: 'hashes/poseidon'
        run: |
          cargo test test_poseidon_compatibility
      - name: Run halo2-ecc tests MockProver
        working-directory: 'halo2-ecc'
        run: |
          cargo test -- --test-threads=1 test_fp
          cargo test -- test_ecc
          cargo test -- test_secp
          cargo test -- test_ecdsa
          cargo test -- test_ec_add
          cargo test -- test_fixed
          cargo test -- test_msm
          cargo test -- test_sm
          cargo test -- test_fb
          cargo test -- test_pairing
          cargo test -- test_bls_signature
      - name: Run halo2-ecc tests real prover
        working-directory: 'halo2-ecc'
        run: |
          cargo test --release -- test_fp_assert_eq
          cargo test --release -- --nocapture bench_secp256k1_ecdsa
          cargo test --release -- --nocapture bench_ec_add
          mv configs/bn254/bench_fixed_msm.t.config configs/bn254/bench_fixed_msm.config
=======
        working-directory: "halo2-base"
        run: |
          cargo test
      - name: Run halo2-ecc tests (mock prover)
        working-directory: "halo2-ecc"
        run: |
          cargo test --lib -- --skip bench
      - name: Run halo2-ecc tests (real prover)
        working-directory: "halo2-ecc"
        run: |
          mv configs/bn254/bench_fixed_msm.t.config configs/bn254/bench_fixed_msm.config
          mv configs/bn254/bench_msm.t.config configs/bn254/bench_msm.config
          mv configs/bn254/bench_pairing.t.config configs/bn254/bench_pairing.config
          mv configs/secp256k1/bench_ecdsa.t.config configs/secp256k1/bench_ecdsa.config
          cargo test --release -- --nocapture bench_secp256k1_ecdsa
>>>>>>> 0827aae5
          cargo test --release -- --nocapture bench_fixed_base_msm
          mv configs/bn254/bench_msm.t.config configs/bn254/bench_msm.config
          cargo test --release -- --nocapture bench_msm
<<<<<<< HEAD
          mv configs/bn254/bench_pairing.t.config configs/bn254/bench_pairing.config
          cargo test --release -- --nocapture bench_pairing
=======
          cargo test --release -- --nocapture bench_pairing
      - name: Run zkevm tests
        working-directory: "hashes/zkevm"
        run: |
          cargo test packed_multi_keccak_prover::k_14

  lint:
    name: Lint
    runs-on: ubuntu-latest
    steps:
      - uses: actions/checkout@v2

      - name: Install toolchain
        uses: actions-rs/toolchain@v1
        with:
          profile: minimal
          override: false
          components: rustfmt, clippy

      - uses: Swatinem/rust-cache@v1
        with:
          cache-on-failure: true

      - name: Run fmt
        run: cargo fmt --all -- --check

      - name: Run clippy
        run: cargo clippy --all -- -D warnings
>>>>>>> 0827aae5
<|MERGE_RESOLUTION|>--- conflicted
+++ resolved
@@ -2,62 +2,22 @@
 
 on:
   push:
-<<<<<<< HEAD
-    branches: ["main", "community-edition"]
-  pull_request:
-    branches: ["main", "community-edition"]
-=======
     branches: ["main"]
   pull_request:
     branches: ["main", "develop", "community-edition"]
->>>>>>> 0827aae5
 
 env:
   CARGO_TERM_COLOR: always
 
 jobs:
   build:
-<<<<<<< HEAD
-    runs-on: ubuntu-latest-m
-=======
     runs-on: ubuntu-latest-64core-256ram
->>>>>>> 0827aae5
 
     steps:
       - uses: actions/checkout@v3
       - name: Build
         run: cargo build --verbose
       - name: Run halo2-base tests
-<<<<<<< HEAD
-        working-directory: 'halo2-base'
-        run: |
-          cargo test -- --test-threads=1
-      - name: Run poseidon tests
-        working-directory: 'hashes/poseidon'
-        run: |
-          cargo test test_poseidon_compatibility
-      - name: Run halo2-ecc tests MockProver
-        working-directory: 'halo2-ecc'
-        run: |
-          cargo test -- --test-threads=1 test_fp
-          cargo test -- test_ecc
-          cargo test -- test_secp
-          cargo test -- test_ecdsa
-          cargo test -- test_ec_add
-          cargo test -- test_fixed
-          cargo test -- test_msm
-          cargo test -- test_sm
-          cargo test -- test_fb
-          cargo test -- test_pairing
-          cargo test -- test_bls_signature
-      - name: Run halo2-ecc tests real prover
-        working-directory: 'halo2-ecc'
-        run: |
-          cargo test --release -- test_fp_assert_eq
-          cargo test --release -- --nocapture bench_secp256k1_ecdsa
-          cargo test --release -- --nocapture bench_ec_add
-          mv configs/bn254/bench_fixed_msm.t.config configs/bn254/bench_fixed_msm.config
-=======
         working-directory: "halo2-base"
         run: |
           cargo test
@@ -73,14 +33,10 @@
           mv configs/bn254/bench_pairing.t.config configs/bn254/bench_pairing.config
           mv configs/secp256k1/bench_ecdsa.t.config configs/secp256k1/bench_ecdsa.config
           cargo test --release -- --nocapture bench_secp256k1_ecdsa
->>>>>>> 0827aae5
           cargo test --release -- --nocapture bench_fixed_base_msm
           mv configs/bn254/bench_msm.t.config configs/bn254/bench_msm.config
           cargo test --release -- --nocapture bench_msm
-<<<<<<< HEAD
           mv configs/bn254/bench_pairing.t.config configs/bn254/bench_pairing.config
-          cargo test --release -- --nocapture bench_pairing
-=======
           cargo test --release -- --nocapture bench_pairing
       - name: Run zkevm tests
         working-directory: "hashes/zkevm"
@@ -108,5 +64,4 @@
         run: cargo fmt --all -- --check
 
       - name: Run clippy
-        run: cargo clippy --all -- -D warnings
->>>>>>> 0827aae5
+        run: cargo clippy --all -- -D warnings