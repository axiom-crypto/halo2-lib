name: Tests

on:
  push:
    branches: ["main"]
  pull_request:
<<<<<<< HEAD
    branches: ["main", "develop", "community-edition"]
=======
    branches: ["main", "develop", "community-edition", "release-*"]
>>>>>>> 12e07e12

env:
  CARGO_TERM_COLOR: always

jobs:
  build:
    runs-on: ubuntu-latest-64core-256ram

    steps:
      - uses: actions/checkout@v3
      - name: Build
        run: cargo build --verbose
      - name: Run halo2-base tests
        working-directory: "halo2-base"
        run: |
          cargo test
      - name: Run halo2-ecc tests (mock prover)
        working-directory: "halo2-ecc"
        run: |
          cargo test --lib -- --skip bench
      - name: Run halo2-ecc tests (real prover)
        working-directory: "halo2-ecc"
        run: |
          mv configs/bn254/bench_fixed_msm.t.config configs/bn254/bench_fixed_msm.config
          mv configs/bn254/bench_msm.t.config configs/bn254/bench_msm.config
          mv configs/bn254/bench_pairing.t.config configs/bn254/bench_pairing.config
          mv configs/secp256k1/bench_ecdsa.t.config configs/secp256k1/bench_ecdsa.config
          cargo test --release -- --nocapture bench_secp256k1_ecdsa
          cargo test --release -- --nocapture bench_fixed_base_msm
          cargo test --release -- --nocapture bench_msm
          cargo test --release -- --nocapture bench_pairing
      - name: Run zkevm tests
        working-directory: "hashes/zkevm"
        run: |
          cargo test packed_multi_keccak_prover::k_14
<<<<<<< HEAD
=======
          cargo t test_vanilla_keccak_kat_vectors
>>>>>>> 12e07e12

  lint:
    name: Lint
    runs-on: ubuntu-latest
    steps:
      - uses: actions/checkout@v2

      - name: Install toolchain
        uses: actions-rs/toolchain@v1
        with:
          profile: minimal
          override: false
          components: rustfmt, clippy

      - uses: Swatinem/rust-cache@v1
        with:
          cache-on-failure: true

      - name: Run fmt
        run: cargo fmt --all -- --check

      - name: Run clippy
<<<<<<< HEAD
        run: cargo clippy --all -- -D warnings
=======
        run: cargo clippy --all --all-targets -- -D warnings

      - name: Generate Cargo.lock
        run: cargo generate-lockfile

      - name: Run cargo audit
        uses: actions-rs/audit-check@v1
        with:
          token: ${{ secrets.GITHUB_TOKEN }}
>>>>>>> 12e07e12
<|MERGE_RESOLUTION|>--- conflicted
+++ resolved
@@ -4,11 +4,7 @@
   push:
     branches: ["main"]
   pull_request:
-<<<<<<< HEAD
-    branches: ["main", "develop", "community-edition"]
-=======
     branches: ["main", "develop", "community-edition", "release-*"]
->>>>>>> 12e07e12
 
 env:
   CARGO_TERM_COLOR: always
@@ -44,10 +40,7 @@
         working-directory: "hashes/zkevm"
         run: |
           cargo test packed_multi_keccak_prover::k_14
-<<<<<<< HEAD
-=======
           cargo t test_vanilla_keccak_kat_vectors
->>>>>>> 12e07e12
 
   lint:
     name: Lint
@@ -70,9 +63,6 @@
         run: cargo fmt --all -- --check
 
       - name: Run clippy
-<<<<<<< HEAD
-        run: cargo clippy --all -- -D warnings
-=======
         run: cargo clippy --all --all-targets -- -D warnings
 
       - name: Generate Cargo.lock
@@ -81,5 +71,4 @@
       - name: Run cargo audit
         uses: actions-rs/audit-check@v1
         with:
-          token: ${{ secrets.GITHUB_TOKEN }}
->>>>>>> 12e07e12
+          token: ${{ secrets.GITHUB_TOKEN }}