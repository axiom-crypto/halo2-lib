[package]
name = "halo2-ecc"
version = "0.4.0"
<<<<<<< HEAD
=======
authors = ["Intrinsic Technologies"]
license = "MIT"
>>>>>>> d80d4f79
edition = "2021"
repository = "https://github.com/axiom-crypto/halo2-lib"
readme = "../README.md"
description = "In-circuit elliptic curve library for halo2."
rust-version = "1.73.0"

[dependencies]
itertools = "0.10"
num-bigint = { version = "0.4", features = ["rand"] }
num-integer = "0.1"
num-traits = "0.2"
rand_core = { version = "0.6", default-features = false, features = [
    "getrandom",
] }
rand = "0.8"
rand_chacha = "0.3.1"
serde = { version = "1.0", features = ["derive"] }
serde_json = "1.0"
rayon = "1.6.1"
test-case = "3.1.0"

<<<<<<< HEAD
halo2-base = { path = "../halo2-base", default-features = false }
=======
halo2-base = { version = "=0.4.0", path = "../halo2-base", default-features = false }

# plotting circuit layout
plotters = { version = "0.3.0", optional = true }
>>>>>>> d80d4f79

[dev-dependencies]
ark-std = { version = "0.3.0", features = ["print-trace"] }
pprof = { version = "0.13", features = ["criterion", "flamegraph"] }
criterion = "0.5.1"
criterion-macro = "0.4"
<<<<<<< HEAD
halo2-base = { path = "../halo2-base", default-features = false, features = [
    "test-utils",
] }
=======
halo2-base = { path = "../halo2-base", default-features = false, features = ["test-utils"] }
>>>>>>> d80d4f79
test-log = "0.2.12"
env_logger = "0.10.0"

[features]
default = ["jemallocator", "halo2-axiom", "display"]
#dev-graph = ["halo2-base/dev-graph", "plotters"]
display = ["halo2-base/display"]
asm = ["halo2-base/asm"]
<<<<<<< HEAD
halo2-pse = ["halo2-base/halo2-pse"]
=======
#halo2-pse = ["halo2-base/halo2-pse"]
>>>>>>> d80d4f79
halo2-axiom = ["halo2-base/halo2-axiom"]
jemallocator = ["halo2-base/jemallocator"]
mimalloc = ["halo2-base/mimalloc"]

[[bench]]
name = "fp_mul"
harness = false

[[bench]]
name = "msm"
harness = false

[[bench]]
name = "fixed_base_msm"
harness = false<|MERGE_RESOLUTION|>--- conflicted
+++ resolved
@@ -1,11 +1,8 @@
 [package]
 name = "halo2-ecc"
 version = "0.4.0"
-<<<<<<< HEAD
-=======
 authors = ["Intrinsic Technologies"]
 license = "MIT"
->>>>>>> d80d4f79
 edition = "2021"
 repository = "https://github.com/axiom-crypto/halo2-lib"
 readme = "../README.md"
@@ -17,9 +14,7 @@
 num-bigint = { version = "0.4", features = ["rand"] }
 num-integer = "0.1"
 num-traits = "0.2"
-rand_core = { version = "0.6", default-features = false, features = [
-    "getrandom",
-] }
+rand_core = { version = "0.6", default-features = false, features = ["getrandom"] }
 rand = "0.8"
 rand_chacha = "0.3.1"
 serde = { version = "1.0", features = ["derive"] }
@@ -27,27 +22,17 @@
 rayon = "1.6.1"
 test-case = "3.1.0"
 
-<<<<<<< HEAD
-halo2-base = { path = "../halo2-base", default-features = false }
-=======
 halo2-base = { version = "=0.4.0", path = "../halo2-base", default-features = false }
 
 # plotting circuit layout
 plotters = { version = "0.3.0", optional = true }
->>>>>>> d80d4f79
 
 [dev-dependencies]
 ark-std = { version = "0.3.0", features = ["print-trace"] }
 pprof = { version = "0.13", features = ["criterion", "flamegraph"] }
 criterion = "0.5.1"
 criterion-macro = "0.4"
-<<<<<<< HEAD
-halo2-base = { path = "../halo2-base", default-features = false, features = [
-    "test-utils",
-] }
-=======
 halo2-base = { path = "../halo2-base", default-features = false, features = ["test-utils"] }
->>>>>>> d80d4f79
 test-log = "0.2.12"
 env_logger = "0.10.0"
 
@@ -56,11 +41,7 @@
 #dev-graph = ["halo2-base/dev-graph", "plotters"]
 display = ["halo2-base/display"]
 asm = ["halo2-base/asm"]
-<<<<<<< HEAD
-halo2-pse = ["halo2-base/halo2-pse"]
-=======
 #halo2-pse = ["halo2-base/halo2-pse"]
->>>>>>> d80d4f79
 halo2-axiom = ["halo2-base/halo2-axiom"]
 jemallocator = ["halo2-base/jemallocator"]
 mimalloc = ["halo2-base/mimalloc"]
