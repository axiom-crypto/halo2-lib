--- conflicted
+++ resolved
@@ -1,82 +1,51 @@
 [package]
-name = "halo2-ecc"
-version = "0.4.0"
-edition = "2021"
+name="halo2-ecc"
+version="0.4.0"
+edition="2021"
 
 [dependencies]
-<<<<<<< HEAD
-itertools = "0.10"
-num-bigint = { version = "0.4", features = ["rand"] }
-num-integer = "0.1"
-num-traits = "0.2"
-rand_core = { version = "0.6", default-features = false, features = [
-    "getrandom",
-] }
-rand = "0.8"
-rand_chacha = "0.3.1"
-serde = { version = "1.0", features = ["derive"] }
-serde_json = "1.0"
-rayon = "1.6.1"
-test-case = "3.1.0"
+itertools="0.10"
+num-bigint={ version="0.4", features=["rand"] }
+num-integer="0.1"
+num-traits="0.2"
+rand_core={ version="0.6", default-features=false, features=["getrandom"] }
+rand="0.8"
+rand_chacha="0.3.1"
+serde={ version="1.0", features=["derive"] }
+serde_json="1.0"
+rayon="1.6.1"
+test-case="3.1.0"
 
-halo2-base = { path = "../halo2-base", default-features = false }
+halo2-base={ path="../halo2-base", default-features=false }
 
 [dev-dependencies]
-ark-std = { version = "0.3.0", features = ["print-trace"] }
-pprof = { version = "0.11", features = ["criterion", "flamegraph"] }
-criterion = "0.4"
-criterion-macro = "0.4"
-halo2-base = { path = "../halo2-base", default-features = false, features = [
-    "test-utils",
-] }
-test-log = "0.2.12"
-env_logger = "0.10.0"
-pairing = "0.23.0"
-=======
-itertools = "=0.10"
-num-bigint = { version = "=0.4", features = ["rand"] }
-num-integer = "=0.1"
-num-traits = "=0.2"
-rand_core = { version = "=0.6", default-features = false, features = ["getrandom"] }
-rand = "=0.8"
-rand_chacha = "=0.3.1"
-serde = { version = "=1.0", features = ["derive"] }
-serde_json = "=1.0"
-rayon = "=1.7"
-test-case = "=3.1.0"
-
-# arithmetic
-ff = "=0.12"
-group = "=0.12"
-
-halo2-base = { path = "../halo2-base", default-features = false }
-
-[dev-dependencies]
-ark-std = { version = "=0.3.0", features = ["print-trace"] }
-pprof = { version = "=0.11", features = ["criterion", "flamegraph"] }
-criterion = "=0.4"
-criterion-macro = "=0.4"
-halo2-base = { path = "../halo2-base", default-features = false, features = ["test-utils"] }
->>>>>>> 2cd45486
+ark-std={ version="0.3.0", features=["print-trace"] }
+pprof={ version="0.11", features=["criterion", "flamegraph"] }
+criterion="0.4"
+criterion-macro="0.4"
+halo2-base={ path="../halo2-base", default-features=false, features=["test-utils"] }
+test-log="0.2.12"
+env_logger="0.10.0"
+pairing="0.23.0"
 
 [features]
-default = ["jemallocator", "halo2-axiom", "display"]
-dev-graph = ["halo2-base/dev-graph"]
-display = ["halo2-base/display"]
-asm = ["halo2-base/asm"]
-halo2-pse = ["halo2-base/halo2-pse"]
-halo2-axiom = ["halo2-base/halo2-axiom"]
-jemallocator = ["halo2-base/jemallocator"]
-mimalloc = ["halo2-base/mimalloc"]
+default=["jemallocator", "halo2-axiom", "display"]
+dev-graph=["halo2-base/dev-graph"]
+display=["halo2-base/display"]
+asm=["halo2-base/asm"]
+halo2-pse=["halo2-base/halo2-pse"]
+halo2-axiom=["halo2-base/halo2-axiom"]
+jemallocator=["halo2-base/jemallocator"]
+mimalloc=["halo2-base/mimalloc"]
 
 [[bench]]
-name = "fp_mul"
-harness = false
+name="fp_mul"
+harness=false
 
 [[bench]]
-name = "msm"
-harness = false
+name="msm"
+harness=false
 
 [[bench]]
-name = "fixed_base_msm"
-harness = false+name="fixed_base_msm"
+harness=false