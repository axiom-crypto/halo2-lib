use std::{
    fs::{self, File},
    io::{BufRead, BufReader},
};

use crate::ff::{Field, PrimeField};

use super::*;
use itertools::Itertools;
<<<<<<< HEAD
use rand_core::OsRng;

#[derive(Clone, Copy, Debug, Serialize, Deserialize)]
struct FixedMSMCircuitParams {
    strategy: FpStrategy,
    degree: u32,
    num_advice: usize,
    num_lookup_advice: usize,
    num_fixed: usize,
    lookup_bits: usize,
    limb_bits: usize,
    num_limbs: usize,
    batch_size: usize,
    radix: usize,
    clump_factor: usize,
}

fn fixed_base_msm_test(
    builder: &mut GateThreadBuilder<Fr>,
=======

pub fn fixed_base_msm_test(
    pool: &mut SinglePhaseCoreManager<Fr>,
    range: &RangeChip<Fr>,
>>>>>>> 0827aae5
    params: FixedMSMCircuitParams,
    bases: Vec<G1Affine>,
    scalars: Vec<Fr>,
) {
    let fp_chip = FpChip::<Fr>::new(range, params.limb_bits, params.num_limbs);
    let ecc_chip = EccChip::new(&fp_chip);

    let scalars_assigned =
        scalars.iter().map(|scalar| vec![pool.main().load_witness(*scalar)]).collect::<Vec<_>>();

    let msm = ecc_chip.fixed_base_msm(pool, &bases, scalars_assigned, Fr::NUM_BITS as usize);

    let mut elts: Vec<G1> = Vec::new();
    for (base, scalar) in bases.iter().zip(scalars.iter()) {
        elts.push(base * scalar);
    }
    let msm_answer = elts.into_iter().reduce(|a, b| a + b).unwrap().to_affine();

    let msm_x = msm.x.value();
    let msm_y = msm.y.value();
    assert_eq!(msm_x, fe_to_biguint(&msm_answer.x));
    assert_eq!(msm_y, fe_to_biguint(&msm_answer.y));
}

<<<<<<< HEAD
fn random_fixed_base_msm_circuit(
    params: FixedMSMCircuitParams,
    bases: Vec<G1Affine>, // bases are fixed in vkey so don't randomly generate
    stage: CircuitBuilderStage,
    break_points: Option<MultiPhaseThreadBreakPoints>,
) -> RangeCircuitBuilder<Fr> {
    let k = params.degree as usize;
    let mut builder = match stage {
        CircuitBuilderStage::Mock => GateThreadBuilder::mock(),
        CircuitBuilderStage::Prover => GateThreadBuilder::prover(),
        CircuitBuilderStage::Keygen => GateThreadBuilder::keygen(),
    };

    let scalars = (0..params.batch_size).map(|_| Fr::random(OsRng)).collect_vec();
    let start0 = start_timer!(|| format!("Witness generation for circuit in {stage:?} stage"));
    fixed_base_msm_test(&mut builder, params, bases, scalars);
=======
#[test]
fn test_fixed_base_msm() {
    let path = "configs/bn254/fixed_msm_circuit.config";
    let params: FixedMSMCircuitParams = serde_json::from_reader(
        File::open(path).unwrap_or_else(|e| panic!("{path} does not exist: {e:?}")),
    )
    .unwrap();
>>>>>>> 0827aae5

    let mut rng = StdRng::seed_from_u64(0);
    let bases = (0..params.batch_size).map(|_| G1Affine::random(&mut rng)).collect_vec();
    let scalars = (0..params.batch_size).map(|_| Fr::random(&mut rng)).collect_vec();
    base_test().k(params.degree).lookup_bits(params.lookup_bits).run_builder(|pool, range| {
        fixed_base_msm_test(pool, range, params, bases, scalars);
    });
}

#[test]
fn test_fixed_msm_minus_1() {
    let path = "configs/bn254/fixed_msm_circuit.config";
    let params: FixedMSMCircuitParams = serde_json::from_reader(
        File::open(path).unwrap_or_else(|e| panic!("{path} does not exist: {e:?}")),
    )
    .unwrap();
    let rng = StdRng::seed_from_u64(0);
    let base = G1Affine::random(rng);
    base_test().k(params.degree).lookup_bits(params.lookup_bits).run_builder(|pool, range| {
        fixed_base_msm_test(pool, range, params, vec![base], vec![-Fr::one()]);
    });
}

#[test]
fn test_fixed_msm_minus_1() {
    let path = "configs/bn254/fixed_msm_circuit.config";
    let params: FixedMSMCircuitParams = serde_json::from_reader(
        File::open(path).unwrap_or_else(|e| panic!("{path} does not exist: {e:?}")),
    )
    .unwrap();
    let base = G1Affine::random(OsRng);
    let k = params.degree as usize;
    let mut builder = GateThreadBuilder::mock();
    fixed_base_msm_test(&mut builder, params, vec![base], vec![-Fr::one()]);

    builder.config(k, Some(20));
    let circuit = RangeCircuitBuilder::mock(builder);
    MockProver::run(params.degree, &circuit, vec![]).unwrap().assert_satisfied();
}

#[test]
fn bench_fixed_base_msm() -> Result<(), Box<dyn std::error::Error>> {
    let config_path = "configs/bn254/bench_fixed_msm.config";
    let bench_params_file =
        File::open(config_path).unwrap_or_else(|e| panic!("{config_path} does not exist: {e:?}"));
    fs::create_dir_all("results/bn254").unwrap();
    fs::create_dir_all("data").unwrap();

    let results_path = "results/bn254/fixed_msm_bench.csv";
    let mut fs_results = File::create(results_path).unwrap();
    writeln!(fs_results, "degree,num_advice,num_lookup,num_fixed,lookup_bits,limb_bits,num_limbs,batch_size,proof_time,proof_size,verify_time")?;

    let mut rng = StdRng::seed_from_u64(0);
    let bench_params_reader = BufReader::new(bench_params_file);
    for line in bench_params_reader.lines() {
        let bench_params: FixedMSMCircuitParams =
            serde_json::from_str(line.unwrap().as_str()).unwrap();
        let k = bench_params.degree;
        let batch_size = bench_params.batch_size;
        println!("---------------------- degree = {k} ------------------------------",);

        let bases = (0..batch_size).map(|_| G1Affine::random(&mut rng)).collect_vec();
        let scalars = (0..batch_size).map(|_| Fr::random(&mut rng)).collect_vec();
        let stats = base_test().k(k).lookup_bits(bench_params.lookup_bits).bench_builder(
            (bases.clone(), scalars.clone()),
            (bases, scalars),
            |pool, range, (bases, scalars)| {
                fixed_base_msm_test(pool, range, bench_params, bases, scalars);
            },
        );
        writeln!(
            fs_results,
            "{},{},{},{},{},{},{},{},{:?},{},{:?}",
            bench_params.degree,
            bench_params.num_advice,
            bench_params.num_lookup_advice,
            bench_params.num_fixed,
            bench_params.lookup_bits,
            bench_params.limb_bits,
            bench_params.num_limbs,
            bench_params.batch_size,
            stats.proof_time.time.elapsed(),
            stats.proof_size,
            stats.verify_time.time.elapsed()
        )?;
    }
    Ok(())
}<|MERGE_RESOLUTION|>--- conflicted
+++ resolved
@@ -7,32 +7,10 @@
 
 use super::*;
 use itertools::Itertools;
-<<<<<<< HEAD
-use rand_core::OsRng;
-
-#[derive(Clone, Copy, Debug, Serialize, Deserialize)]
-struct FixedMSMCircuitParams {
-    strategy: FpStrategy,
-    degree: u32,
-    num_advice: usize,
-    num_lookup_advice: usize,
-    num_fixed: usize,
-    lookup_bits: usize,
-    limb_bits: usize,
-    num_limbs: usize,
-    batch_size: usize,
-    radix: usize,
-    clump_factor: usize,
-}
-
-fn fixed_base_msm_test(
-    builder: &mut GateThreadBuilder<Fr>,
-=======
 
 pub fn fixed_base_msm_test(
     pool: &mut SinglePhaseCoreManager<Fr>,
     range: &RangeChip<Fr>,
->>>>>>> 0827aae5
     params: FixedMSMCircuitParams,
     bases: Vec<G1Affine>,
     scalars: Vec<Fr>,
@@ -57,24 +35,6 @@
     assert_eq!(msm_y, fe_to_biguint(&msm_answer.y));
 }
 
-<<<<<<< HEAD
-fn random_fixed_base_msm_circuit(
-    params: FixedMSMCircuitParams,
-    bases: Vec<G1Affine>, // bases are fixed in vkey so don't randomly generate
-    stage: CircuitBuilderStage,
-    break_points: Option<MultiPhaseThreadBreakPoints>,
-) -> RangeCircuitBuilder<Fr> {
-    let k = params.degree as usize;
-    let mut builder = match stage {
-        CircuitBuilderStage::Mock => GateThreadBuilder::mock(),
-        CircuitBuilderStage::Prover => GateThreadBuilder::prover(),
-        CircuitBuilderStage::Keygen => GateThreadBuilder::keygen(),
-    };
-
-    let scalars = (0..params.batch_size).map(|_| Fr::random(OsRng)).collect_vec();
-    let start0 = start_timer!(|| format!("Witness generation for circuit in {stage:?} stage"));
-    fixed_base_msm_test(&mut builder, params, bases, scalars);
-=======
 #[test]
 fn test_fixed_base_msm() {
     let path = "configs/bn254/fixed_msm_circuit.config";
@@ -82,7 +42,6 @@
         File::open(path).unwrap_or_else(|e| panic!("{path} does not exist: {e:?}")),
     )
     .unwrap();
->>>>>>> 0827aae5
 
     let mut rng = StdRng::seed_from_u64(0);
     let bases = (0..params.batch_size).map(|_| G1Affine::random(&mut rng)).collect_vec();
@@ -104,23 +63,6 @@
     base_test().k(params.degree).lookup_bits(params.lookup_bits).run_builder(|pool, range| {
         fixed_base_msm_test(pool, range, params, vec![base], vec![-Fr::one()]);
     });
-}
-
-#[test]
-fn test_fixed_msm_minus_1() {
-    let path = "configs/bn254/fixed_msm_circuit.config";
-    let params: FixedMSMCircuitParams = serde_json::from_reader(
-        File::open(path).unwrap_or_else(|e| panic!("{path} does not exist: {e:?}")),
-    )
-    .unwrap();
-    let base = G1Affine::random(OsRng);
-    let k = params.degree as usize;
-    let mut builder = GateThreadBuilder::mock();
-    fixed_base_msm_test(&mut builder, params, vec![base], vec![-Fr::one()]);
-
-    builder.config(k, Some(20));
-    let circuit = RangeCircuitBuilder::mock(builder);
-    MockProver::run(params.degree, &circuit, vec![]).unwrap().assert_satisfied();
 }
 
 #[test]
