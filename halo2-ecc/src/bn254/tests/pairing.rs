--- conflicted
+++ resolved
@@ -6,13 +6,7 @@
 use super::*;
 use crate::fields::FieldChip;
 use crate::{fields::FpStrategy, halo2_proofs::halo2curves::bn256::G2Affine};
-<<<<<<< HEAD
-use halo2_base::{
-    gates::RangeChip, halo2_proofs::arithmetic::Field, utils::BigPrimeField, Context,
-};
-=======
 use halo2_base::{gates::RangeChip, utils::BigPrimeField, Context};
->>>>>>> 12e07e12
 
 #[derive(Clone, Copy, Debug, Serialize, Deserialize)]
 struct PairingCircuitParams {
@@ -48,7 +42,6 @@
     );
 }
 
-<<<<<<< HEAD
 #[test]
 fn test_pairing() {
     let path = "configs/bn254/pairing_circuit.config";
@@ -62,80 +55,6 @@
     base_test().k(params.degree).lookup_bits(params.lookup_bits).run(|ctx, range| {
         pairing_test(ctx, range, params, P, Q);
     });
-}
-
-fn pairing_check_test<F: BigPrimeField>(
-    ctx: &mut Context<F>,
-    range: &RangeChip<F>,
-    params: PairingCircuitParams,
-    P: G1Affine,
-    Q: G2Affine,
-    S: G1Affine,
-) {
-    let fp_chip = FpChip::<F>::new(range, params.limb_bits, params.num_limbs);
-    let chip = PairingChip::new(&fp_chip);
-    let P_assigned = chip.load_private_g1(ctx, P);
-    let Q_assigned = chip.load_private_g2(ctx, Q);
-    let S_assigned = chip.load_private_g1(ctx, S);
-    let T_assigned = chip.load_private_g2(ctx, G2Affine::generator());
-    chip.pairing_check(ctx, &Q_assigned, &P_assigned, &T_assigned, &S_assigned);
-}
-
-/*
- * Samples a random α,β in Fr and does the pairing check
- * e(H_1^α, H_2^β) = e(H_1^(α*β), H_2), where H_1 is the generator for G1 and
- * H_2 for G2.
- */
-=======
->>>>>>> 12e07e12
-#[test]
-fn test_pairing_check() {
-    let path = "configs/bn254/pairing_circuit.config";
-    let params: PairingCircuitParams = serde_json::from_reader(
-        File::open(path).unwrap_or_else(|e| panic!("{path} does not exist: {e:?}")),
-    )
-    .unwrap();
-    let mut rng = StdRng::seed_from_u64(0);
-<<<<<<< HEAD
-    let alpha = Fr::random(&mut rng);
-    let beta = Fr::random(&mut rng);
-    let P = G1Affine::from(G1Affine::generator() * alpha);
-    let Q = G2Affine::from(G2Affine::generator() * beta);
-    let S = G1Affine::from(G1Affine::generator() * alpha * beta);
-    base_test().k(params.degree).lookup_bits(params.lookup_bits).run(|ctx, range| {
-        pairing_check_test(ctx, range, params, P, Q, S);
-    })
-}
-
-/*
- * Samples a random α,β in Fr and does an incorrect pairing check
- * e(H_1^α, H_2^β) = e(H_1^α, H_2), where H_1 is the generator for G1 and
- * H_2 for G2.
- */
-#[test]
-fn test_pairing_check_fail() {
-    let path = "configs/bn254/pairing_circuit.config";
-    let params: PairingCircuitParams = serde_json::from_reader(
-        File::open(path).unwrap_or_else(|e| panic!("{path} does not exist: {e:?}")),
-    )
-    .unwrap();
-    let mut rng = StdRng::seed_from_u64(0);
-    let alpha = Fr::random(&mut rng);
-    let beta = Fr::random(&mut rng);
-    let P = G1Affine::from(G1Affine::generator() * alpha);
-    let Q = G2Affine::from(G2Affine::generator() * beta);
-    base_test().k(params.degree).lookup_bits(params.lookup_bits).expect_satisfied(false).run(
-        |ctx, range| {
-            pairing_check_test(ctx, range, params, P, Q, P);
-        },
-    )
-=======
-    let P = G1Affine::random(&mut rng);
-    let Q = G2Affine::random(&mut rng);
-    base_test().k(params.degree).lookup_bits(params.lookup_bits).run(|ctx, range| {
-        pairing_test(ctx, range, params, P, Q);
-    });
->>>>>>> 12e07e12
 }
 
 #[test]
