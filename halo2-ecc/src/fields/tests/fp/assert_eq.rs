use crate::ff::Field;
use crate::{bn254::FpChip, fields::FieldChip};

use halo2_base::gates::circuit::{builder::RangeCircuitBuilder, CircuitBuilderStage};
use halo2_base::{
<<<<<<< HEAD
    gates::{
        builder::{GateThreadBuilder, RangeCircuitBuilder},
        RangeChip,
    },
=======
>>>>>>> 0827aae5
    halo2_proofs::{
        halo2curves::bn256::Fq, plonk::keygen_pk, plonk::keygen_vk,
        poly::kzg::commitment::ParamsKZG,
    },
    utils::testing::{check_proof, gen_proof},
};
use rand::thread_rng;

// soundness checks for `` function
fn test_fp_assert_eq_gen(k: u32, lookup_bits: usize, num_tries: usize) {
    let mut rng = thread_rng();

    // first create proving and verifying key
    let mut builder = RangeCircuitBuilder::from_stage(CircuitBuilderStage::Keygen)
        .use_k(k as usize)
        .use_lookup_bits(lookup_bits);
    let range = builder.range_chip();
    let chip = FpChip::new(&range, 88, 3);

    let ctx = builder.main(0);
    let a = chip.load_private(ctx, Fq::zero());
    let b = chip.load_private(ctx, Fq::zero());
    chip.assert_equal(ctx, &a, &b);
    let config_params = builder.calculate_params(Some(9));

    let params = ParamsKZG::setup(k, &mut rng);
    // generate proving key
    let vk = keygen_vk(&params, &builder).unwrap();
    let pk = keygen_pk(&params, vk, &builder).unwrap();
    let vk = pk.get_vk(); // pk consumed vk
    let break_points = builder.break_points();
    drop(builder);

    // now create different proofs to test the soundness of the circuit

    let gen_pf = |a: Fq, b: Fq| {
        let mut builder = RangeCircuitBuilder::prover(config_params.clone(), break_points.clone());
        let range = builder.range_chip();
        let chip = FpChip::new(&range, 88, 3);

        let ctx = builder.main(0);
        let [a, b] = [a, b].map(|x| chip.load_private(ctx, x));
        chip.assert_equal(ctx, &a, &b);
        gen_proof(&params, &pk, builder)
    };

    // expected answer
    for _ in 0..num_tries {
        let a = Fq::random(&mut rng);
        let pf = gen_pf(a, a);
        check_proof(&params, vk, &pf, true);
    }

    // unequal
    for _ in 0..num_tries {
        let a = Fq::random(&mut rng);
        let b = Fq::random(&mut rng);
        if a == b {
            continue;
        }
        let pf = gen_pf(a, b);
        check_proof(&params, vk, &pf, false);
    }
}

#[test]
fn test_fp_assert_eq() {
    test_fp_assert_eq_gen(10, 4, 100);
    test_fp_assert_eq_gen(10, 8, 100);
    test_fp_assert_eq_gen(10, 9, 100);
    test_fp_assert_eq_gen(18, 17, 10);
}<|MERGE_RESOLUTION|>--- conflicted
+++ resolved
@@ -3,13 +3,6 @@
 
 use halo2_base::gates::circuit::{builder::RangeCircuitBuilder, CircuitBuilderStage};
 use halo2_base::{
-<<<<<<< HEAD
-    gates::{
-        builder::{GateThreadBuilder, RangeCircuitBuilder},
-        RangeChip,
-    },
-=======
->>>>>>> 0827aae5
     halo2_proofs::{
         halo2curves::bn256::Fq, plonk::keygen_pk, plonk::keygen_vk,
         poly::kzg::commitment::ParamsKZG,
