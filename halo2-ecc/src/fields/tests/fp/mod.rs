--- conflicted
+++ resolved
@@ -81,13 +81,7 @@
     let [a, b] = [a, b].map(|x| chip.load_private(ctx, x));
     let c = chip.mul(ctx, a, b);
 
-<<<<<<< HEAD
-    let config_params = builder.config(k, Some(10), Some(k - 1));
-    let circuit = RangeCircuitBuilder::keygen(builder, config_params);
-    halo2_proofs::dev::CircuitLayout::default().render(k as u32, &circuit, &root).unwrap();
-=======
     let cp = builder.calculate_params(Some(10));
     dbg!(cp);
     halo2_proofs::dev::CircuitLayout::default().render(k as u32, &builder, &root).unwrap();
->>>>>>> 12e07e12
 }