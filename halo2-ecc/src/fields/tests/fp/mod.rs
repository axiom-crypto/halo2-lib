<<<<<<< HEAD
use std::env::set_var;

use crate::fields::fp::FpChip;
use crate::fields::{FieldChip, PrimeField};
use crate::halo2_proofs::{
    dev::MockProver,
    halo2curves::bn256::{Fq, Fr},
};

use halo2_base::gates::builder::{GateThreadBuilder, RangeCircuitBuilder};
use halo2_base::gates::RangeChip;
=======
use crate::ff::{Field as _, PrimeField as _};
use crate::fields::fp::FpChip;
use crate::fields::FieldChip;
use crate::halo2_proofs::halo2curves::bn256::{Fq, Fr};

>>>>>>> 0827aae5
use halo2_base::utils::biguint_to_fe;
use halo2_base::utils::testing::base_test;
use halo2_base::utils::{fe_to_biguint, modulus};
use halo2_base::Context;
use rand::rngs::OsRng;

pub mod assert_eq;

const K: usize = 10;

fn fp_chip_test(
    k: usize,
    lookup_bits: usize,
    limb_bits: usize,
    num_limbs: usize,
    f: impl Fn(&mut Context<Fr>, &FpChip<Fr, Fq>),
) {
<<<<<<< HEAD
    set_var("LOOKUP_BITS", lookup_bits.to_string());
    let range = RangeChip::<Fr>::default(lookup_bits);
    let chip = FpChip::<Fr, Fq>::new(&range, limb_bits, num_limbs);

    let mut builder = GateThreadBuilder::mock();
    f(builder.main(0), &chip);

    builder.config(k, Some(10));
    let circuit = RangeCircuitBuilder::mock(builder);
    MockProver::run(k as u32, &circuit, vec![]).unwrap().assert_satisfied();
=======
    base_test().k(k as u32).lookup_bits(lookup_bits).run(|ctx, range| {
        let chip = FpChip::<Fr, Fq>::new(range, limb_bits, num_limbs);
        f(ctx, &chip);
    });
>>>>>>> 0827aae5
}

#[test]
fn test_fp() {
    let limb_bits = 88;
    let num_limbs = 3;
    fp_chip_test(K, K - 1, limb_bits, num_limbs, |ctx, chip| {
        let _a = Fq::random(OsRng);
        let _b = Fq::random(OsRng);

        let [a, b] = [_a, _b].map(|x| chip.load_private(ctx, x));
        let c = chip.mul(ctx, a, b);

        assert_eq!(c.0.truncation.to_bigint(limb_bits), c.0.value);
        assert_eq!(c.native().value(), &biguint_to_fe(&(c.value() % modulus::<Fr>())));
        assert_eq!(c.0.value, fe_to_biguint(&(_a * _b)).into());
    });
}

#[test]
fn test_range_check() {
    fp_chip_test(K, K - 1, 88, 3, |ctx, chip| {
        let mut range_test = |x, bits| {
            let x = chip.load_private(ctx, x);
            chip.range_check(ctx, x, bits);
        };
        let a = -Fq::one();
        range_test(a, Fq::NUM_BITS as usize);
        range_test(Fq::one(), 1);
        range_test(Fq::from(u64::MAX), 64);
        range_test(Fq::zero(), 1);
        range_test(Fq::zero(), 0);
    });
}

#[cfg(feature = "dev-graph")]
#[test]
fn plot_fp() {
    use plotters::prelude::*;

    let root = BitMapBackend::new("layout.png", (1024, 1024)).into_drawing_area();
    root.fill(&WHITE).unwrap();
    let root = root.titled("Fp Layout", ("sans-serif", 60)).unwrap();

    let k = K;
    let a = Fq::zero();
    let b = Fq::zero();

    let mut builder = GateThreadBuilder::keygen();
    fp_mul_test(builder.main(0), k - 1, 88, 3, a, b);

    let config_params = builder.config(k, Some(10), Some(k - 1));
    let circuit = RangeCircuitBuilder::keygen(builder, config_params);
    halo2_proofs::dev::CircuitLayout::default().render(k as u32, &circuit, &root).unwrap();
}<|MERGE_RESOLUTION|>--- conflicted
+++ resolved
@@ -1,22 +1,8 @@
-<<<<<<< HEAD
-use std::env::set_var;
-
-use crate::fields::fp::FpChip;
-use crate::fields::{FieldChip, PrimeField};
-use crate::halo2_proofs::{
-    dev::MockProver,
-    halo2curves::bn256::{Fq, Fr},
-};
-
-use halo2_base::gates::builder::{GateThreadBuilder, RangeCircuitBuilder};
-use halo2_base::gates::RangeChip;
-=======
 use crate::ff::{Field as _, PrimeField as _};
 use crate::fields::fp::FpChip;
 use crate::fields::FieldChip;
 use crate::halo2_proofs::halo2curves::bn256::{Fq, Fr};
 
->>>>>>> 0827aae5
 use halo2_base::utils::biguint_to_fe;
 use halo2_base::utils::testing::base_test;
 use halo2_base::utils::{fe_to_biguint, modulus};
@@ -34,23 +20,10 @@
     num_limbs: usize,
     f: impl Fn(&mut Context<Fr>, &FpChip<Fr, Fq>),
 ) {
-<<<<<<< HEAD
-    set_var("LOOKUP_BITS", lookup_bits.to_string());
-    let range = RangeChip::<Fr>::default(lookup_bits);
-    let chip = FpChip::<Fr, Fq>::new(&range, limb_bits, num_limbs);
-
-    let mut builder = GateThreadBuilder::mock();
-    f(builder.main(0), &chip);
-
-    builder.config(k, Some(10));
-    let circuit = RangeCircuitBuilder::mock(builder);
-    MockProver::run(k as u32, &circuit, vec![]).unwrap().assert_satisfied();
-=======
     base_test().k(k as u32).lookup_bits(lookup_bits).run(|ctx, range| {
         let chip = FpChip::<Fr, Fq>::new(range, limb_bits, num_limbs);
         f(ctx, &chip);
     });
->>>>>>> 0827aae5
 }
 
 #[test]
