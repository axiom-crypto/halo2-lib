--- conflicted
+++ resolved
@@ -314,11 +314,7 @@
         debug_assert!(a.0.value.bits() as usize <= max_bits);
 
         // range check limbs of `a` are in [0, 2^n) except last limb should be in [0, 2^last_limb_bits)
-<<<<<<< HEAD
-        for cell in a.truncation.limbs {
-=======
         for cell in a.0.truncation.limbs {
->>>>>>> d80d4f79
             let limb_bits = cmp::min(n, remaining_bits);
             remaining_bits -= limb_bits;
             self.range.range_check(ctx, cell, limb_bits);
