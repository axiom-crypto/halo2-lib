--- conflicted
+++ resolved
@@ -22,17 +22,9 @@
 
 pub mod ecdsa;
 pub mod ecdsa_tests;
-<<<<<<< HEAD
-pub mod schnorr_signature;
-pub mod schnorr_signature_tests;
-
-#[derive(Clone, Copy, Debug, Serialize, Deserialize)]
-pub struct CircuitParams {
-=======
 
 #[derive(Clone, Copy, Debug, Serialize, Deserialize)]
 struct CircuitParams {
->>>>>>> 12e07e12
     strategy: FpStrategy,
     degree: u32,
     num_advice: usize,
