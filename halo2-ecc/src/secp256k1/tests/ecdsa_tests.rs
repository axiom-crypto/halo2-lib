#![allow(non_snake_case)]
<<<<<<< HEAD
=======
use crate::ff::Field as _;
>>>>>>> 0827aae5
use crate::halo2_proofs::{
    arithmetic::CurveAffine,
    halo2curves::secp256k1::{Fq, Secp256k1Affine},
};

use halo2_base::utils::{biguint_to_fe, fe_to_biguint, modulus};
use rand::random;
<<<<<<< HEAD
use rand_core::OsRng;
use std::fs::File;
use test_case::test_case;

use super::CircuitParams;

fn ecdsa_test<F: PrimeField>(
    ctx: &mut Context<F>,
    params: CircuitParams,
    r: Fq,
    s: Fq,
    msghash: Fq,
    pk: Secp256k1Affine,
) {
    std::env::set_var("LOOKUP_BITS", params.lookup_bits.to_string());
    let range = RangeChip::<F>::default(params.lookup_bits);
    let fp_chip = FpChip::<F>::new(&range, params.limb_bits, params.num_limbs);
    let fq_chip = FqChip::<F>::new(&range, params.limb_bits, params.num_limbs);

    let [m, r, s] = [msghash, r, s].map(|x| fq_chip.load_private(ctx, x));

    let ecc_chip = EccChip::<F, FpChip<F>>::new(&fp_chip);
    let pk = ecc_chip.assign_point(ctx, pk);
    // test ECDSA
    let res = ecdsa_verify_no_pubkey_check::<F, Fp, Fq, Secp256k1Affine>(
        &ecc_chip, ctx, pk, r, s, m, 4, 4,
    );
    assert_eq!(res.value(), &F::one());
}

fn random_parameters_ecdsa() -> (Fq, Fq, Fq, Secp256k1Affine) {
    let sk = <Secp256k1Affine as CurveAffine>::ScalarExt::random(OsRng);
    let pubkey = Secp256k1Affine::from(Secp256k1Affine::generator() * sk);
    let msg_hash = <Secp256k1Affine as CurveAffine>::ScalarExt::random(OsRng);

    let k = <Secp256k1Affine as CurveAffine>::ScalarExt::random(OsRng);
    let k_inv = k.invert().unwrap();

    let r_point = Secp256k1Affine::from(Secp256k1Affine::generator() * k).coordinates().unwrap();
    let x = r_point.x();
    let x_bigint = fe_to_biguint(x);

    let r = biguint_to_fe::<Fq>(&(x_bigint % modulus::<Fq>()));
    let s = k_inv * (msg_hash + (r * sk));

    (r, s, msg_hash, pubkey)
}
=======
use test_case::test_case;

use super::ecdsa::{run_test, ECDSAInput};
>>>>>>> 0827aae5

fn custom_parameters_ecdsa(sk: u64, msg_hash: u64, k: u64) -> ECDSAInput {
    let sk = <Secp256k1Affine as CurveAffine>::ScalarExt::from(sk);
    let pubkey = Secp256k1Affine::from(Secp256k1Affine::generator() * sk);
    let msg_hash = <Secp256k1Affine as CurveAffine>::ScalarExt::from(msg_hash);

    let k = <Secp256k1Affine as CurveAffine>::ScalarExt::from(k);
    let k_inv = k.invert().unwrap();

    let r_point = Secp256k1Affine::from(Secp256k1Affine::generator() * k).coordinates().unwrap();
    let x = r_point.x();
    let x_bigint = fe_to_biguint(x);

    let r = biguint_to_fe::<Fq>(&(x_bigint % modulus::<Fq>()));
    let s = k_inv * (msg_hash + (r * sk));

    ECDSAInput { r, s, msghash: msg_hash, pk: pubkey }
}

#[test]
#[should_panic(expected = "assertion failed: `(left == right)`")]
fn test_ecdsa_msg_hash_zero() {
    let input = custom_parameters_ecdsa(random::<u64>(), 0, random::<u64>());
    run_test(input);
}

#[test]
#[should_panic(expected = "assertion failed: `(left == right)`")]
fn test_ecdsa_private_key_zero() {
    let input = custom_parameters_ecdsa(0, random::<u64>(), random::<u64>());
    run_test(input);
}

#[test_case(1, 1, 1; "")]
fn test_ecdsa_custom_valid_inputs(sk: u64, msg_hash: u64, k: u64) {
    let input = custom_parameters_ecdsa(sk, msg_hash, k);
    run_test(input);
}

#[test_case(1, 1, 1; "")]
fn test_ecdsa_custom_valid_inputs_negative_s(sk: u64, msg_hash: u64, k: u64) {
    let mut input = custom_parameters_ecdsa(sk, msg_hash, k);
    input.s = -input.s;
    run_test(input);
}<|MERGE_RESOLUTION|>--- conflicted
+++ resolved
@@ -1,8 +1,5 @@
 #![allow(non_snake_case)]
-<<<<<<< HEAD
-=======
 use crate::ff::Field as _;
->>>>>>> 0827aae5
 use crate::halo2_proofs::{
     arithmetic::CurveAffine,
     halo2curves::secp256k1::{Fq, Secp256k1Affine},
@@ -10,59 +7,9 @@
 
 use halo2_base::utils::{biguint_to_fe, fe_to_biguint, modulus};
 use rand::random;
-<<<<<<< HEAD
-use rand_core::OsRng;
-use std::fs::File;
-use test_case::test_case;
-
-use super::CircuitParams;
-
-fn ecdsa_test<F: PrimeField>(
-    ctx: &mut Context<F>,
-    params: CircuitParams,
-    r: Fq,
-    s: Fq,
-    msghash: Fq,
-    pk: Secp256k1Affine,
-) {
-    std::env::set_var("LOOKUP_BITS", params.lookup_bits.to_string());
-    let range = RangeChip::<F>::default(params.lookup_bits);
-    let fp_chip = FpChip::<F>::new(&range, params.limb_bits, params.num_limbs);
-    let fq_chip = FqChip::<F>::new(&range, params.limb_bits, params.num_limbs);
-
-    let [m, r, s] = [msghash, r, s].map(|x| fq_chip.load_private(ctx, x));
-
-    let ecc_chip = EccChip::<F, FpChip<F>>::new(&fp_chip);
-    let pk = ecc_chip.assign_point(ctx, pk);
-    // test ECDSA
-    let res = ecdsa_verify_no_pubkey_check::<F, Fp, Fq, Secp256k1Affine>(
-        &ecc_chip, ctx, pk, r, s, m, 4, 4,
-    );
-    assert_eq!(res.value(), &F::one());
-}
-
-fn random_parameters_ecdsa() -> (Fq, Fq, Fq, Secp256k1Affine) {
-    let sk = <Secp256k1Affine as CurveAffine>::ScalarExt::random(OsRng);
-    let pubkey = Secp256k1Affine::from(Secp256k1Affine::generator() * sk);
-    let msg_hash = <Secp256k1Affine as CurveAffine>::ScalarExt::random(OsRng);
-
-    let k = <Secp256k1Affine as CurveAffine>::ScalarExt::random(OsRng);
-    let k_inv = k.invert().unwrap();
-
-    let r_point = Secp256k1Affine::from(Secp256k1Affine::generator() * k).coordinates().unwrap();
-    let x = r_point.x();
-    let x_bigint = fe_to_biguint(x);
-
-    let r = biguint_to_fe::<Fq>(&(x_bigint % modulus::<Fq>()));
-    let s = k_inv * (msg_hash + (r * sk));
-
-    (r, s, msg_hash, pubkey)
-}
-=======
 use test_case::test_case;
 
 use super::ecdsa::{run_test, ECDSAInput};
->>>>>>> 0827aae5
 
 fn custom_parameters_ecdsa(sk: u64, msg_hash: u64, k: u64) -> ECDSAInput {
     let sk = <Secp256k1Affine as CurveAffine>::ScalarExt::from(sk);
