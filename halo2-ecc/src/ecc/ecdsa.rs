--- conflicted
+++ resolved
@@ -13,11 +13,7 @@
 // Assumes `r, s` are proper CRT integers
 /// **WARNING**: Only use this function if `1 / (p - n)` is very small (e.g., < 2<sup>-100</sup>)
 /// `pubkey` should not be the identity point
-<<<<<<< HEAD
-pub fn ecdsa_verify_no_pubkey_check<F: PrimeField, CF: PrimeField, SF: PrimeField, GA>(
-=======
 pub fn ecdsa_verify_no_pubkey_check<F: BigPrimeField, CF: BigPrimeField, SF: BigPrimeField, GA>(
->>>>>>> 0827aae5
     chip: &EccChip<F, FpChip<F, CF>>,
     ctx: &mut Context<F>,
     pubkey: EcPoint<F, <FpChip<F, CF> as FieldChip<F>>::FieldPoint>,
