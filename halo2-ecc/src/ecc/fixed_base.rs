--- conflicted
+++ resolved
@@ -1,17 +1,11 @@
 #![allow(non_snake_case)]
 use super::{ec_add_unequal, ec_select, ec_select_from_bits, EcPoint, EccChip};
 use crate::ecc::{ec_sub_strict, load_random_point};
-<<<<<<< HEAD
-use crate::fields::{FieldChip, PrimeField, Selectable};
-use group::Curve;
-use halo2_base::gates::builder::{parallelize_in, GateThreadBuilder};
-=======
 use crate::ff::Field;
 use crate::fields::{FieldChip, Selectable};
 use crate::group::Curve;
 use halo2_base::gates::flex_gate::threads::{parallelize_core, SinglePhaseCoreManager};
 use halo2_base::utils::BigPrimeField;
->>>>>>> 0827aae5
 use halo2_base::{gates::GateInstructions, utils::CurveAffineExt, AssignedValue, Context};
 use itertools::Itertools;
 use rayon::prelude::*;
@@ -173,18 +167,10 @@
     C::Curve::batch_normalize(&cached_points_jacobian, &mut cached_points_affine);
 
     let field_chip = chip.field_chip();
-<<<<<<< HEAD
-    let ctx = builder.main(phase);
-    let any_point = chip.load_random_point::<C>(ctx);
-
-    let scalar_mults = parallelize_in(
-        phase,
-=======
     let ctx = builder.main();
     let any_point = chip.load_random_point::<C>(ctx);
 
     let scalar_mults = parallelize_core(
->>>>>>> 0827aae5
         builder,
         cached_points_affine
             .chunks(cached_points_affine.len() / points.len())
