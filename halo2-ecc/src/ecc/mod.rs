--- conflicted
+++ resolved
@@ -3,14 +3,8 @@
 use crate::fields::{fp::FpChip, FieldChip, Selectable};
 use crate::group::{Curve, Group};
 use crate::halo2_proofs::arithmetic::CurveAffine;
-<<<<<<< HEAD
-use group::{Curve, Group};
-use halo2_base::gates::builder::GateThreadBuilder;
-use halo2_base::utils::modulus;
-=======
 use halo2_base::gates::flex_gate::threads::SinglePhaseCoreManager;
 use halo2_base::utils::{modulus, BigPrimeField};
->>>>>>> 0827aae5
 use halo2_base::{
     gates::{GateInstructions, RangeInstructions},
     utils::CurveAffineExt,
@@ -257,11 +251,7 @@
 ///
 /// Assumptions
 /// # Neither P or Q is the point at infinity
-<<<<<<< HEAD
-pub fn ec_sub_strict<F: PrimeField, FC: FieldChip<F>>(
-=======
 pub fn ec_sub_strict<F: BigPrimeField, FC: FieldChip<F>>(
->>>>>>> 0827aae5
     chip: &FC,
     ctx: &mut Context<F>,
     P: impl Into<EcPoint<F, FC::FieldPoint>>,
@@ -496,11 +486,7 @@
 /// - The curve has no points of order 2.
 /// - `scalar_i < 2^{max_bits} for all i`
 /// - `max_bits <= modulus::<F>.bits()`, and equality only allowed when the order of `P` equals the modulus of `F`
-<<<<<<< HEAD
-pub fn scalar_multiply<F: PrimeField, FC, C>(
-=======
 pub fn scalar_multiply<F: BigPrimeField, FC, C>(
->>>>>>> 0827aae5
     chip: &FC,
     ctx: &mut Context<F>,
     P: EcPoint<F, FC::FieldPoint>,
@@ -1072,11 +1058,7 @@
     }
 
     // TODO: add asserts to validate input assumptions described in docs
-<<<<<<< HEAD
-    pub fn variable_base_msm_in<C>(
-=======
     pub fn variable_base_msm_custom<C>(
->>>>>>> 0827aae5
         &self,
         builder: &mut SinglePhaseCoreManager<F>,
         P: &[EcPoint<F, FC::FieldPoint>],
