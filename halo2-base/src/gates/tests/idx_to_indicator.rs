--- conflicted
+++ resolved
@@ -11,15 +11,9 @@
     utils::testing::{check_proof, gen_proof},
     QuantumCell::Witness,
 };
-<<<<<<< HEAD
-use ff::Field;
-use itertools::Itertools;
-use rand::{rngs::OsRng, thread_rng, Rng};
-=======
 use itertools::Itertools;
 use rand::{rngs::OsRng, thread_rng, Rng};
 use test_log::test;
->>>>>>> 0827aae5
 
 // soundness checks for `idx_to_indicator` function
 fn test_idx_to_indicator_gen(k: u32, len: usize) {
