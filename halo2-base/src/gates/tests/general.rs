--- conflicted
+++ resolved
@@ -52,7 +52,6 @@
     );
 }
 
-/*
 #[cfg(feature = "dev-graph")]
 #[test]
 fn plot_gates() {
@@ -70,17 +69,9 @@
     gate_tests(builder.main(0), inputs);
 
     // auto-tune circuit
-<<<<<<< HEAD
-    builder.config(k, Some(9));
-    // create circuit
-    let circuit = RangeCircuitBuilder::keygen(builder);
-    halo2_proofs::dev::CircuitLayout::default().render(k, &circuit, &root).unwrap();
-=======
     builder.calculate_params(Some(9));
     halo2_proofs::dev::CircuitLayout::default().render(k as u32, &builder, &root).unwrap();
->>>>>>> d80d4f79
 }
-*/
 
 fn range_tests<F: BigPrimeField>(
     ctx: &mut Context<F>,
