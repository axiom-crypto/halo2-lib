--- conflicted
+++ resolved
@@ -1,17 +1,9 @@
 use crate::halo2_proofs::halo2curves::bn256::Fr;
 
-<<<<<<< HEAD
-mod bitwise_rotate;
-=======
->>>>>>> 0827aae5
 mod flex_gate;
 mod general;
 mod idx_to_indicator;
 mod neg_prop;
 mod pos_prop;
-<<<<<<< HEAD
-mod range_gate;
-=======
 mod range;
->>>>>>> 0827aae5
 mod utils;