--- conflicted
+++ resolved
@@ -9,11 +9,6 @@
 #![warn(clippy::default_numeric_fallback)]
 #![warn(missing_docs)]
 
-<<<<<<< HEAD
-use std::any::TypeId;
-
-=======
->>>>>>> d80d4f79
 use getset::CopyGetters;
 use itertools::Itertools;
 // Different memory allocator options:
@@ -107,26 +102,16 @@
     }
 }
 
-<<<<<<< HEAD
-/// Unique tag for a context across all virtual regions
-pub type ContextTag = (TypeId, usize);
-=======
 /// Unique tag for a context across all virtual regions.
 /// In the form `(type_id, context_id)` where `type_id` should be a unique identifier
 /// for the virtual region this context belongs to, and `context_id` is a counter local to that virtual region.
 pub type ContextTag = (&'static str, usize);
->>>>>>> d80d4f79
 
 /// Pointer to the position of a cell at `offset` in an advice column within a [Context] of `context_id`.
 #[derive(Clone, Copy, Debug, Hash, PartialEq, Eq, PartialOrd, Ord)]
 pub struct ContextCell {
-<<<<<<< HEAD
-    /// The [TypeId] of the virtual region that this cell belongs to.
-    pub type_id: TypeId,
-=======
     /// The unique string identifier of the virtual region that this cell belongs to.
     pub type_id: &'static str,
->>>>>>> d80d4f79
     /// Identifier of the [Context] that this cell belongs to.
     pub context_id: usize,
     /// Relative offset of the cell within this [Context] advice column.
@@ -135,14 +120,10 @@
 
 impl ContextCell {
     /// Creates a new [ContextCell] with the given `type_id`, `context_id`, and `offset`.
-<<<<<<< HEAD
-    pub fn new(type_id: TypeId, context_id: usize, offset: usize) -> Self {
-=======
     ///
     /// **Warning:** If you create your own `Context` in a new virtual region not provided by our libraries, you must ensure that the `type_id: &str` of the context is a globally unique identifier for the virtual region, distinct from the other `type_id` strings used to identify other virtual regions. We suggest that you either include your crate name as a prefix in the `type_id` or use [`module_path!`](https://doc.rust-lang.org/std/macro.module_path.html) to generate a prefix.
     /// In the future we will introduce a macro to check this uniqueness at compile time.
     pub fn new(type_id: &'static str, context_id: usize, offset: usize) -> Self {
->>>>>>> d80d4f79
         Self { type_id, context_id, offset }
     }
 }
@@ -196,17 +177,11 @@
     /// The challenge phase that this [Context] will map to.
     #[getset(get_copy = "pub")]
     phase: usize,
-<<<<<<< HEAD
-    /// Identifier for what virtual region this context is in
-    #[getset(get_copy = "pub")]
-    type_id: TypeId,
-=======
     /// Identifier for what virtual region this context is in.
     /// Warning: the circuit writer must ensure that distinct virtual regions have distinct names as strings to prevent possible errors.
     /// We do not use [std::any::TypeId] because it is not stable across rust builds or dependencies.
     #[getset(get_copy = "pub")]
     type_id: &'static str,
->>>>>>> d80d4f79
     /// Identifier to reference cells from this [Context].
     context_id: usize,
 
@@ -231,12 +206,6 @@
     /// Creates a new [Context] with the given `context_id` and witness generation enabled/disabled by the `witness_gen_only` flag.
     /// * `witness_gen_only`: flag to determine whether public key generation or only witness generation is being performed.
     /// * `context_id`: identifier to reference advice cells from this [Context] later.
-<<<<<<< HEAD
-    pub fn new(
-        witness_gen_only: bool,
-        phase: usize,
-        type_id: TypeId,
-=======
     ///
     /// **Warning:** If you create your own `Context` in a new virtual region not provided by our libraries, you must ensure that the `type_id: &str` of the context is a globally unique identifier for the virtual region, distinct from the other `type_id` strings used to identify other virtual regions. We suggest that you either include your crate name as a prefix in the `type_id` or use [`module_path!`](https://doc.rust-lang.org/std/macro.module_path.html) to generate a prefix.
     /// In the future we will introduce a macro to check this uniqueness at compile time.
@@ -244,7 +213,6 @@
         witness_gen_only: bool,
         phase: usize,
         type_id: &'static str,
->>>>>>> d80d4f79
         context_id: usize,
         copy_manager: SharedCopyConstraintManager<F>,
     ) -> Self {
@@ -268,13 +236,6 @@
     /// A unique tag that should identify this context across all virtual regions and phases.
     pub fn tag(&self) -> ContextTag {
         (self.type_id, self.context_id)
-<<<<<<< HEAD
-    }
-
-    fn latest_cell(&self) -> ContextCell {
-        ContextCell::new(self.type_id, self.context_id, self.advice.len() - 1)
-=======
->>>>>>> d80d4f79
     }
 
     fn latest_cell(&self) -> ContextCell {
