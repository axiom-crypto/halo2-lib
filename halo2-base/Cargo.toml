[package]
name = "halo2-base"
version = "0.4.0"
edition = "2021"

[dependencies]
<<<<<<< HEAD
itertools = "0.11"
num-bigint = { version = "0.4", features = ["rand"] }
num-integer = "0.1"
num-traits = "0.2"
rand_chacha = "0.3"
rustc-hash = "1.1"
rayon = "1.7"
serde = { version = "1.0", features = ["derive"] }
serde_json = "1.0"
log = "0.4"
getset = "0.1.2"
ark-std = { version = "0.3.0", features = ["print-trace"], optional = true }

# Use Axiom's custom halo2 monorepo for faster proving when feature = "halo2-axiom" is on
halo2_proofs_axiom = { git = "https://github.com/axiom-crypto/halo2.git", package = "halo2_proofs", optional = true }
=======
itertools = "=0.10"
num-bigint = { version = "=0.4", features = ["rand"] }
num-integer = "=0.1"
num-traits = "=0.2"
rand_chacha = "=0.3"
rustc-hash = "=1.1"
ff = "=0.12"
rayon = "=1.7"
serde = { version = "=1.0", features = ["derive"] }
serde_json = "=1.0"
log = "=0.4"

# Use Axiom's custom halo2 monorepo for faster proving when feature = "halo2-axiom" is on
halo2_proofs_axiom = { git = "https://github.com/axiom-crypto/halo2.git", rev = "7db51d3", package = "halo2_proofs", optional = true }
>>>>>>> 2cd45486
# Use PSE halo2 and halo2curves for compatibility when feature = "halo2-pse" is on
halo2_proofs = { git = "https://github.com/privacy-scaling-explorations/halo2.git", rev = "7a21656", optional = true }

# This is Scroll's audited poseidon circuit. We only use it for the Native Poseidon spec. We do not use the halo2 circuit at all (and it wouldn't even work because the halo2_proofs tag is not compatbile).
# We forked it to upgrade to ff v0.13 and removed the circuit module
poseidon-rs = { git = "https://github.com/axiom-crypto/poseidon-circuit.git", rev = "1aee4a1" }
# plotting circuit layout
plotters = { version = "0.3.0", optional = true }
tabbycat = { version = "0.1", features = ["attributes"], optional = true }

# test-utils
rand = { version = "0.8", optional = true }

[dev-dependencies]
<<<<<<< HEAD
ark-std = { version = "0.3.0", features = ["print-trace"] }
rand = "0.8"
pprof = { version = "0.11", features = ["criterion", "flamegraph"] }
criterion = "0.4"
criterion-macro = "0.4"
test-case = "3.1.0"
test-log = "0.2.12"
env_logger = "0.10.0"
proptest = "1.1.0"
# native poseidon for testing
pse-poseidon = { git = "https://github.com/axiom-crypto/pse-poseidon.git" }
=======
ark-std = { version = "=0.3.0", features = ["print-trace"] }
rand = "=0.8"
pprof = { version = "=0.11", features = ["criterion", "flamegraph"] }
criterion = "=0.4"
criterion-macro = "=0.4"
test-case = "=3.1.0"
proptest = "=1.1.0"
>>>>>>> 2cd45486

# memory allocation
[target.'cfg(not(target_env = "msvc"))'.dependencies]
jemallocator = { version = "=0.5", optional = true }

mimalloc = { version = "=0.1", default-features = false, optional = true }

[features]
default = ["halo2-axiom", "display", "test-utils"]
asm = ["halo2_proofs_axiom?/asm"]
dev-graph = [
    "halo2_proofs?/dev-graph",
    "halo2_proofs_axiom?/dev-graph",
    "plotters",
]
halo2-pse = ["halo2_proofs/circuit-params"]
halo2-axiom = ["halo2_proofs_axiom"]
display = []
profile = ["halo2_proofs_axiom?/profile"]
test-utils = ["dep:rand", "ark-std"]

[[bench]]
name = "mul"
harness = false

[[bench]]
name = "inner_product"
harness = false

[[example]]
name = "inner_product"
required-features = ["test-utils"]<|MERGE_RESOLUTION|>--- conflicted
+++ resolved
@@ -1,105 +1,74 @@
 [package]
-name = "halo2-base"
-version = "0.4.0"
-edition = "2021"
+name="halo2-base"
+version="0.4.0"
+edition="2021"
 
 [dependencies]
-<<<<<<< HEAD
-itertools = "0.11"
-num-bigint = { version = "0.4", features = ["rand"] }
-num-integer = "0.1"
-num-traits = "0.2"
-rand_chacha = "0.3"
-rustc-hash = "1.1"
-rayon = "1.7"
-serde = { version = "1.0", features = ["derive"] }
-serde_json = "1.0"
-log = "0.4"
-getset = "0.1.2"
-ark-std = { version = "0.3.0", features = ["print-trace"], optional = true }
+itertools="0.11"
+num-bigint={ version="0.4", features=["rand"] }
+num-integer="0.1"
+num-traits="0.2"
+rand_chacha="0.3"
+rustc-hash="1.1"
+rayon="1.7"
+serde={ version="1.0", features=["derive"] }
+serde_json="1.0"
+log="0.4"
+getset="0.1.2"
+ark-std={ version="0.3.0", features=["print-trace"], optional=true }
 
 # Use Axiom's custom halo2 monorepo for faster proving when feature = "halo2-axiom" is on
-halo2_proofs_axiom = { git = "https://github.com/axiom-crypto/halo2.git", package = "halo2_proofs", optional = true }
-=======
-itertools = "=0.10"
-num-bigint = { version = "=0.4", features = ["rand"] }
-num-integer = "=0.1"
-num-traits = "=0.2"
-rand_chacha = "=0.3"
-rustc-hash = "=1.1"
-ff = "=0.12"
-rayon = "=1.7"
-serde = { version = "=1.0", features = ["derive"] }
-serde_json = "=1.0"
-log = "=0.4"
-
-# Use Axiom's custom halo2 monorepo for faster proving when feature = "halo2-axiom" is on
-halo2_proofs_axiom = { git = "https://github.com/axiom-crypto/halo2.git", rev = "7db51d3", package = "halo2_proofs", optional = true }
->>>>>>> 2cd45486
+halo2_proofs_axiom={ git="https://github.com/axiom-crypto/halo2.git", package="halo2_proofs", optional=true }
 # Use PSE halo2 and halo2curves for compatibility when feature = "halo2-pse" is on
-halo2_proofs = { git = "https://github.com/privacy-scaling-explorations/halo2.git", rev = "7a21656", optional = true }
+halo2_proofs={ git="https://github.com/privacy-scaling-explorations/halo2.git", rev="7a21656", optional=true }
 
 # This is Scroll's audited poseidon circuit. We only use it for the Native Poseidon spec. We do not use the halo2 circuit at all (and it wouldn't even work because the halo2_proofs tag is not compatbile).
 # We forked it to upgrade to ff v0.13 and removed the circuit module
-poseidon-rs = { git = "https://github.com/axiom-crypto/poseidon-circuit.git", rev = "1aee4a1" }
+poseidon-rs={ git="https://github.com/axiom-crypto/poseidon-circuit.git", rev="1aee4a1" }
 # plotting circuit layout
-plotters = { version = "0.3.0", optional = true }
-tabbycat = { version = "0.1", features = ["attributes"], optional = true }
+plotters={ version="0.3.0", optional=true }
+tabbycat={ version="0.1", features=["attributes"], optional=true }
 
 # test-utils
-rand = { version = "0.8", optional = true }
+rand={ version="0.8", optional=true }
 
 [dev-dependencies]
-<<<<<<< HEAD
-ark-std = { version = "0.3.0", features = ["print-trace"] }
-rand = "0.8"
-pprof = { version = "0.11", features = ["criterion", "flamegraph"] }
-criterion = "0.4"
-criterion-macro = "0.4"
-test-case = "3.1.0"
-test-log = "0.2.12"
-env_logger = "0.10.0"
-proptest = "1.1.0"
+ark-std={ version="0.3.0", features=["print-trace"] }
+rand="0.8"
+pprof={ version="0.11", features=["criterion", "flamegraph"] }
+criterion="0.4"
+criterion-macro="0.4"
+test-case="3.1.0"
+test-log="0.2.12"
+env_logger="0.10.0"
+proptest="1.1.0"
 # native poseidon for testing
-pse-poseidon = { git = "https://github.com/axiom-crypto/pse-poseidon.git" }
-=======
-ark-std = { version = "=0.3.0", features = ["print-trace"] }
-rand = "=0.8"
-pprof = { version = "=0.11", features = ["criterion", "flamegraph"] }
-criterion = "=0.4"
-criterion-macro = "=0.4"
-test-case = "=3.1.0"
-proptest = "=1.1.0"
->>>>>>> 2cd45486
+pse-poseidon={ git="https://github.com/axiom-crypto/pse-poseidon.git" }
 
 # memory allocation
 [target.'cfg(not(target_env = "msvc"))'.dependencies]
-jemallocator = { version = "=0.5", optional = true }
+jemallocator={ version="=0.5", optional=true }
 
-mimalloc = { version = "=0.1", default-features = false, optional = true }
+mimalloc={ version="=0.1", default-features=false, optional=true }
 
 [features]
-default = ["halo2-axiom", "display", "test-utils"]
-asm = ["halo2_proofs_axiom?/asm"]
-dev-graph = [
-    "halo2_proofs?/dev-graph",
-    "halo2_proofs_axiom?/dev-graph",
-    "plotters",
-]
-halo2-pse = ["halo2_proofs/circuit-params"]
-halo2-axiom = ["halo2_proofs_axiom"]
-display = []
-profile = ["halo2_proofs_axiom?/profile"]
-test-utils = ["dep:rand", "ark-std"]
+default=["halo2-axiom", "display", "test-utils"]
+asm=["halo2_proofs_axiom?/asm"]
+dev-graph=["halo2_proofs?/dev-graph", "halo2_proofs_axiom?/dev-graph", "plotters"]
+halo2-pse=["halo2_proofs/circuit-params"]
+halo2-axiom=["halo2_proofs_axiom"]
+display=[]
+profile=["halo2_proofs_axiom?/profile"]
+test-utils=["dep:rand", "ark-std"]
 
 [[bench]]
-name = "mul"
-harness = false
+name="mul"
+harness=false
 
 [[bench]]
-name = "inner_product"
-harness = false
+name="inner_product"
+harness=false
 
 [[example]]
-name = "inner_product"
-required-features = ["test-utils"]+name="inner_product"
+required-features=["test-utils"]