[package]
name = "halo2-base"
<<<<<<< HEAD
version = "0.4.0"
=======
version = "0.4.1"
>>>>>>> f323d89e
edition = "2021"

[dependencies]
itertools = "0.11"
num-bigint = { version = "0.4", features = ["rand"] }
num-integer = "0.1"
num-traits = "0.2"
rand_chacha = "0.3"
rustc-hash = "1.1"
rayon = "1.8"
serde = { version = "1.0", features = ["derive"] }
serde_json = "1.0"
log = "0.4"
getset = "0.1.2"
ark-std = { version = "0.3.0", features = ["print-trace"], optional = true }

# Use Axiom's custom halo2 monorepo for faster proving when feature = "halo2-axiom" is on
halo2_proofs_axiom = { version = "0.4", package = "halo2-axiom", optional = true }
# Use PSE halo2 and halo2curves for compatibility when feature = "halo2-pse" is on
halo2_proofs = { git = "https://github.com/privacy-scaling-explorations/halo2.git", rev = "7a21656", optional = true }

# This is Scroll's audited poseidon circuit. We only use it for the Native Poseidon spec. We do not use the halo2 circuit at all (and it wouldn't even work because the halo2_proofs tag is not compatbile).
# We forked it to upgrade to ff v0.13 and removed the circuit module
poseidon-rs = { package = "poseidon-primitives", version = "=0.1.1" }
# plotting circuit layout
plotters = { version = "0.3.0", optional = true }

# test-utils
rand={ version="0.8", optional=true }

[dev-dependencies]
ark-std = { version = "0.3.0", features = ["print-trace"] }
rand = "0.8"
pprof = { version = "0.13", features = ["criterion", "flamegraph"] }
criterion = "0.5.1"
criterion-macro = "0.4"
test-case = "3.1.0"
test-log = "0.2.12"
env_logger = "0.10.0"
proptest = "1.1.0"
# native poseidon for testing
pse-poseidon = { git = "https://github.com/axiom-crypto/pse-poseidon.git" }

# memory allocation
[target.'cfg(not(target_env = "msvc"))'.dependencies]
jemallocator={ version="=0.5", optional=true }

mimalloc={ version="=0.1", default-features=false, optional=true }

[features]
default = ["halo2-axiom", "display", "test-utils"]
asm = ["halo2_proofs_axiom?/asm"]
dev-graph = ["halo2_proofs/dev-graph", "plotters"] # only works with halo2-pse for now
halo2-pse = ["halo2_proofs/circuit-params"]
halo2-axiom = ["halo2_proofs_axiom"]
display = []
profile = ["halo2_proofs_axiom?/profile"]
test-utils = ["dep:rand", "ark-std"]

[[bench]]
name="mul"
harness=false

[[bench]]
name = "inner_product"
harness = false

[[example]]
name = "inner_product"
required-features = ["test-utils"]<|MERGE_RESOLUTION|>--- conflicted
+++ resolved
@@ -1,10 +1,6 @@
 [package]
 name = "halo2-base"
-<<<<<<< HEAD
-version = "0.4.0"
-=======
 version = "0.4.1"
->>>>>>> f323d89e
 edition = "2021"
 
 [dependencies]
@@ -33,7 +29,7 @@
 plotters = { version = "0.3.0", optional = true }
 
 # test-utils
-rand={ version="0.8", optional=true }
+rand = { version = "0.8", optional = true }
 
 [dev-dependencies]
 ark-std = { version = "0.3.0", features = ["print-trace"] }
@@ -50,9 +46,9 @@
 
 # memory allocation
 [target.'cfg(not(target_env = "msvc"))'.dependencies]
-jemallocator={ version="=0.5", optional=true }
+jemallocator = { version = "=0.5", optional = true }
 
-mimalloc={ version="=0.1", default-features=false, optional=true }
+mimalloc = { version = "=0.1", default-features = false, optional = true }
 
 [features]
 default = ["halo2-axiom", "display", "test-utils"]
@@ -65,8 +61,8 @@
 test-utils = ["dep:rand", "ark-std"]
 
 [[bench]]
-name="mul"
-harness=false
+name = "mul"
+harness = false
 
 [[bench]]
 name = "inner_product"
